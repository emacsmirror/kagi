;;; kagi.el --- Kagi API integration -*- lexical-binding: t; -*-

;; Copyright (C) 2023 - 2024 Bram Schoenmakers

;; Author: Bram Schoenmakers <me@bramschoenmakers.nl>
;; Maintainer: Bram Schoenmakers <me@bramschoenmakers.nl>
;; Created: 16 Dec 2023
;; Package-Version: 0.1
;; Package-Requires: ((emacs "29.1") (shell-maker "0.46.1"))
;; Keywords: terminals wp
;; URL: https://codeberg.org/bram85/kagi.el

;; This file is not part of GNU Emacs.

;; MIT License

;; Copyright (c) 2023 - 2024 Bram Schoenmakers

;; Permission is hereby granted, free of charge, to any person obtaining a copy
;; of this software and associated documentation files (the "Software"), to deal
;; in the Software without restriction, including without limitation the rights
;; to use, copy, modify, merge, publish, distribute, sublicense, and/or sell
;; copies of the Software, and to permit persons to whom the Software is
;; furnished to do so, subject to the following conditions:

;; The above copyright notice and this permission notice shall be included in all
;; copies or substantial portions of the Software.

;; THE SOFTWARE IS PROVIDED "AS IS", WITHOUT WARRANTY OF ANY KIND, EXPRESS OR
;; IMPLIED, INCLUDING BUT NOT LIMITED TO THE WARRANTIES OF MERCHANTABILITY,
;; FITNESS FOR A PARTICULAR PURPOSE AND NONINFRINGEMENT. IN NO EVENT SHALL THE
;; AUTHORS OR COPYRIGHT HOLDERS BE LIABLE FOR ANY CLAIM, DAMAGES OR OTHER
;; LIABILITY, WHETHER IN AN ACTION OF CONTRACT, TORT OR OTHERWISE, ARISING FROM,
;; OUT OF OR IN CONNECTION WITH THE SOFTWARE OR THE USE OR OTHER DEALINGS IN THE
;; SOFTWARE.

;;; Commentary:

;; This Emacs package provides the following functionalities from the
;; Kagi search engine:

;; FastGPT
;;       Kagi's open source LLM offering, as a shell inspired by
;;       [xenodium's chatgpt-shell].
;; Universal Summarizer
;;       Summarizes texts, webpages, videos and more.

;; Both functions are accessed through an [API].

;; [xenodium's chatgpt-shell] <https://github.com/xenodium/chatgpt-shell>

;; [API] <https://help.kagi.com/kagi/api/overview.html>

;;; Code:

(require 'shell-maker)

(defcustom kagi-api-token nil
  "The Kagi API token.

The token can be generated inside your account at
https://kagi.com/settings?p=api"
  :type '(choice string function)
  :group 'kagi)

(defcustom kagi-stubbed-responses nil
  "Whether the package should return a stubbed response.

To be used for testing purposes, such that no credits are spent
on dummy data."
  :type 'boolean
  :group 'kagi)

(defcustom kagi-fastgpt-api-url "https://kagi.com/api/v0/fastgpt"
  "The Kagi FastGPT API entry point."
  :type '(choice string function)
  :group 'kagi)

(defcustom kagi-summarizer-api-url "https://kagi.com/api/v0/summarize"
  "The Kagi Summarizer API entry point."
  :type '(choice string function)
  :group 'kagi)

(defvar kagi--summarizer-engines
  '(("agnes" . "Friendly, descriptive, fast summary.")
    ("cecil" . "Formal, technical, analytical summary.")
    ("daphne" . "Informal, creative, friendly summary.")
    ("muriel" . "Best-in-class summary using Kagi's enterprise-grade model (at different pricing)."))
  "List of Kagi Summarizer engines.

See `kagi-summarizer-engine' for a brief description per engine.")

(defcustom kagi-summarizer-engine "cecil"
  "Which summary engine to use.

<<<<<<< HEAD
=======
- cecil :: Friendly, descriptive, fast summary.
- agnes :: Formal, technical, analytical summary.
- daphne :: Informal, creative, friendly summary.
- muriel :: Best-in-class summary using Kagi's enterprise-grade model.

>>>>>>> b63844a6
Note that the muriel model is enterprise grade and has different
pricing. Refer to the API documentation for more info at
https://help.kagi.com/kagi/api/summarizer.html."
  :type (append '(choice)
                (mapcar (lambda (engine) `(const :doc ,(cdr engine) ,(car engine)))
                        kagi--summarizer-engines))
  :group 'kagi)

<<<<<<< HEAD
(defvar kagi--summarizer-languages '(("Document language" . nil)
                                     ("Bulgarian [BG]" . "BG")
                                     ("Czech [CZ]" . "CZ")
                                     ("Danish [DA]" . "DA")
                                     ("German [DE]" . "DE")
                                     ("Greek [EL]" . "EL")
                                     ("English [EN]" . "EN")
                                     ("Spanish [ES]" . "ES")
                                     ("Estonian [ET]" . "ET")
                                     ("Finnish [FI]" . "FI")
                                     ("French [FR]" . "FR")
                                     ("Hungarian [HU]" . "HU")
                                     ("Indonesian [ID]" . "ID")
                                     ("Italian [IT]" . "IT")
                                     ("Japanese [JA]" . "JA")
                                     ("Korean [KO]" . "KA")
                                     ("Lithuanian [LT]" . "LT")
                                     ("Latvian [LV]" . "LV")
                                     ("Norwegian [NB]" . "NB")
                                     ("Dutch [NL]" . "NL")
                                     ("Polish [PL]" . "PL")
                                     ("Portuguese [PT]" . "PT")
                                     ("Romanian [RO]" . "RO")
                                     ("Russian [RU]" . "RU")
                                     ("Slovak [SK]" . "SK")
                                     ("Slovenian [SL]" . "SL")
                                     ("Swedish [SV]" . "SV")
                                     ("Turkish [TR]" . "TR")
                                     ("Ukrainian [UK]" . "UK")
                                     ("Chinese (simplified) [ZH]" . "ZH"))
  "Supported languages by the Kagi Universal Summarizer.")

=======
>>>>>>> b63844a6
(defcustom kagi-summarizer-default-language nil
  "Default target language of the summary."
  :type (append '(choice)
                (mapcar (lambda (lang) `(const :tag ,(car lang) ,(cdr lang)))
                        kagi--summarizer-languages))
  :group 'kagi)

(defcustom kagi-summarizer-cache t
  "Determines whether the Summarizer should cache results.

Repetitive queries won't be charged if caching is enabled (the
default). For sensitive texts, you may opt for disabling the
cache by setting this item to nil (but subsequent queries on the
same text will be charged.)"
  :type 'boolean
  :group 'kagi)

(defface kagi-bold '((t :inherit bold))
  "Face for bold parts in the Kagi output."
  :group 'kagi)

(defface kagi-code '((t :inherit fixed-pitch))
  "Face for code parts in the Kagi output."
  :group 'kagi)

(defun kagi--gethash (hash &rest keys)
  "Get the value inside a (nested) HASH following the sequence of KEYS."
  (let ((value hash))
    (dolist (key keys)
      (when (hash-table-p value)
        (setq value (gethash key value))))
    (if (eq value :null)
        nil
      value)))

(defconst kagi--markup-to-face
  '(("<b>" "</b>" 'kagi-bold)
    ("```" "```" 'kagi-code))
  "Contains a mapping from markup elements to faces.")

(defun kagi--convert-markup-to-faces (string)
  "Convert markup elements inside STRING to faces.

Fun fact: the initial version of this function was generated by
FastGPT with the following prompt:

  write an Emacs Lisp function that accepts a string with html
  bold tags, and returns a string with bold face text properties
  applied for the tags content and the tags removed"
  (with-temp-buffer
    (insert string)
    (dolist (entry kagi--markup-to-face)
      (cl-destructuring-bind (start end face) entry
        (goto-char (point-min))
        (let ((regexp (rx (seq (literal start)
                               (group (*? any))
                               (literal end)))))
          (while (re-search-forward regexp nil t)
            (let ((escaped-replacement (string-replace "\\" "\\\\" (match-string 1))))
              (replace-match (propertize escaped-replacement 'font-lock-face face) t nil))))))
    (buffer-string)))

(defun kagi--format-output (output)
  "Format the OUTPUT by replacing markup elements to proper faces."
  (kagi--convert-markup-to-faces output))

(defun kagi--format-reference-index (i)
  "Format the index of reference number I."
  (propertize (format "[%d]" i) 'font-lock-face 'bold))

(defun kagi--format-references (references)
  "Format the REFRENCES as a string.

The REFERENCES is a part of the JSON response, see
https://help.kagi.com/kagi/api/fastgpt.html for more information."
  (string-join
   (seq-map-indexed (lambda (ref i)
                      (let ((title (gethash "title" ref))
                            (snippet (gethash "snippet" ref))
                            (url (gethash "url" ref)))
                        (format "%s %s\n%s\n%s"
                                (kagi--format-reference-index (1+ i))
                                title
                                (kagi--convert-markup-to-faces snippet) url)))
                    references)
   "\n\n"))

(defun kagi--curl-flags ()
  "Collect flags for a `curl' command to call the Kagi API."
  (let ((token (cond ((functionp kagi-api-token) (funcall kagi-api-token))
                     ((stringp kagi-api-token) kagi-api-token)
                     (t (error "No API token configured in variable kagi-api-token")))))
    `("--silent"
      "--header" ,(format "Authorization: Bot %s" token)
      "--header" "Content-Type: application/json"
      "--data" "@-")))

(defvar kagi--fastgpt-stubbed-response
  "{\"data\":{\"output\":\"<b>Test</b> response.\"}}"
  "Stubbed response for the Kagi FastGPT endpoint.")

(defvar kagi--summarizer-stubbed-response
  "{\"data\":{\"output\":\"```Test``` response.\"}}"
  "Stubbed response for the Kagi Summarizer endpoint.")

(defun kagi--call-process-region (&rest args)
  "`call-process-region' wrapper.

Calls `call-process-region' with ARGS, unless
`kagi-stubbed-responses' is non-nil.

In that case, this function will not do an actual API call but
return some dummy data."
  (if (not kagi-stubbed-responses)
      (apply #'call-process-region args)
    (let* ((url (car (last args)))
           (response (cond
                      ((string= url kagi-fastgpt-api-url)
                       kagi--fastgpt-stubbed-response)
                      ((string= url kagi-summarizer-api-url)
                       kagi--summarizer-stubbed-response)
                      (t ""))))
      (erase-buffer)
      (insert response)
      0)))

(defun kagi--call-fastgpt (prompt)
  "Submit the given PROMPT to the FastGPT API.

Returns the JSON response as a string. See
https://help.kagi.com/kagi/api/fastgpt.html for the
interpretation."
  (with-temp-buffer
    (insert (json-encode `((query . ,prompt))))
    (let* ((call-process-flags '(nil nil "curl" t t nil))
           (curl-flags (kagi--curl-flags))
           (all-flags (append call-process-flags
                              curl-flags
                              (list kagi-fastgpt-api-url)))
           (return (apply #'kagi--call-process-region all-flags)))
      (if (zerop return)
          (buffer-string)
        (error "Call to FastGPT API returned with status %s" return)))))

(defun kagi--call-summarizer (obj)
  "Submit a request to the Summarizer API.

The given OBJ is encoded to JSON and used as the request's POST data.

Returns the JSON response as a string. See
https://help.kagi.com/kagi/api/summarizer.html for the
interpretation."
  (with-temp-buffer
    (insert (json-encode obj))
    (let* ((call-process-flags '(nil nil "curl" t t nil))
           (curl-flags (kagi--curl-flags))
           (all-flags (append call-process-flags
                              curl-flags
                              (list kagi-summarizer-api-url)))
           (return (apply #'kagi--call-process-region all-flags)))
      (if (zerop return)
          (buffer-string)
        (error "Call to Summarizer API returned with status %s" return)))))

(defun kagi--build-summarizer-request-object (items)
  "Build a request object for a summary.

Common request elements are returned based on the package's
configuration. The given ITEMS are appended to it, which is a
list of conses."
  (append items
          `(("engine" . ,kagi-summarizer-engine)
            ("summary_type" . "summary")
            ("cache" . ,kagi-summarizer-cache))

          ;; prevent a nil in the result list, causing (json-encode)
          ;; to generate a wrong request object.
          (when kagi-summarizer-default-language
            `(("target_language" . ,kagi-summarizer-default-language)))))


(defconst kagi--summarizer-min-input-words 50
  "The minimal amount of words that the text input should have.")

(defun kagi--summarizer-input-valid-p (input)
  "Return t if INPUT is valid for a summary."
  (>= (length (split-string input)) kagi--summarizer-min-input-words))

(defun kagi--call-text-summarizer (text)
  "Return a response object from the Summarizer with the TEXT summary."
  (if (kagi--summarizer-input-valid-p text)
      (let ((request-obj (kagi--build-summarizer-request-object
                          `(("text" . ,text)))))
        (kagi--call-summarizer request-obj))
    (error "Input text is invalid, it may be too short (less than %d words)"
           kagi--summarizer-min-input-words)))

(defun kagi--call-url-summarizer (url)
  "Return a response object from the Summarizer with the URL summary."
  (let ((request-obj (kagi--build-summarizer-request-object
                      `(("url" . ,url)))))
    (kagi--call-summarizer request-obj)))

(defun kagi--display-summary (summary buffer-name)
  "Display the SUMMARY in a buffer called BUFFER-NAME."
  (with-current-buffer (get-buffer-create buffer-name)
    (erase-buffer)
    (insert summary)
    (goto-char 0)
    (text-mode)
    (display-buffer buffer-name)))

(defun kagi--insert-summary (summary)
  "Insert the SUMMARY at point."
  (save-excursion
    (insert (substring-no-properties summary))))

(defun kagi--process-prompt (prompt)
  "Submit a PROMPT to FastGPT and process the API response.

Returns a formatted string to be displayed by the shell."
  (let* ((response (kagi--call-fastgpt prompt))
         (parsed-response (json-parse-string response))
         (output (kagi--gethash parsed-response "data" "output"))
         (references (kagi--gethash parsed-response "data" "references")))
    (format "%s\n\n%s" (kagi--format-output output) (kagi--format-references references))))

(defvar kagi-fastgpt--config
  (make-shell-maker-config
   :name "FastGPT"
   :prompt "fastgpt > "
   :execute-command
   (lambda (command _history callback error-callback)
     (condition-case err
         (funcall callback (kagi--process-prompt command) nil)
       (json-parse-error (funcall error-callback
                                  (format "Could not parse the server response %s" (cdr err))))
       (error (funcall error-callback (format "An error occurred during the request %s" (cdr err)))))))
  "The FastGPT shell configuration for shell-maker.")

;;; FastGPT shell

;;;###autoload
(defun kagi-fastgpt-shell ()
  "Start an FastGPT shell."
  (interactive)
  (shell-maker-start kagi-fastgpt--config))

;;; Summarizer

(defun kagi--get-domain-name (url)
  "Return the domain name of the given URL."
  (string-match
   (rx (seq bos
            (? (seq "http"
                    (? "s")
                    "://"))
            (? "www.")
            ;; the domain name
            (group (seq (+ (not "/"))))))
   url)

  (if-let ((domain-name (match-string 1 url)))
      domain-name
    "URL"))

(defun kagi--summary-buffer-name (hint)
  "Generate a name for the summary buffer, HINT will be part of the name."
  (format "%s (summary)" hint))

(defun kagi--url-p (s)
  "Non-nil if string S is a URL."
  (string-match-p (rx (seq bos "http" (? "s") "://" (+ (not space)) eos)) s))

;;;###autoload
(defun kagi-summarize (text-or-url)
  "Return the summary of the given TEXT-OR-URL."
  (if-let* ((response (if (kagi--url-p text-or-url)
                          (kagi--call-url-summarizer text-or-url)
                        (kagi--call-text-summarizer text-or-url)))
            (parsed-response (json-parse-string response))
            (output (kagi--gethash parsed-response "data" "output")))
      (kagi--format-output output)
    (if-let ((firsterror (aref (kagi--gethash parsed-response "error") 0)))
        (error (format "%s (%s)"
                       (gethash "msg" firsterror)
                       (gethash "code" firsterror)))
      (error "An error occurred while requesting a summary"))))

;;;###autoload
(defun kagi-summarize-buffer (buffer)
  "Summarize the BUFFER's content and show it in a new window."
  (interactive "b")
  (with-current-buffer buffer
    (kagi--display-summary
     (kagi-summarize (buffer-string))
     (kagi--summary-buffer-name (buffer-name)))))

;;;###autoload
(defun kagi-summarize-region (begin end)
  "Summarize the region's content marked by BEGIN and END positions.

Shows the summary in a new window."
  (interactive "r")
  (kagi--display-summary
   (kagi-summarize (buffer-substring-no-properties begin end))
   (kagi--summary-buffer-name (buffer-name))))

;;;###autoload
(defun kagi-summarize-url (url &optional insert language engine)
  "Show the summary of the content behind the given URL.

By default, the summary is shown in a new buffer. With a single
PREFIX argument, insert the summary at point in the current
buffer. In case the current buffer is read-only, the summary will
be shown in a separate buffer anyway.

According to the Kagi API documentation, the following media
types are supported:

- Text web pages, articles, and forum threads
- PDF documents (.pdf)
- PowerPoint documents (.pptx)
- Word documents (.docx)
- Audio files (mp3/wav)
- YouTube URLs
- Scanned PDFs and images (OCR)"
  (interactive
   (list
    (read-string (format-prompt "URL" ""))
    (or (equal current-prefix-arg '(4))
        (and (equal current-prefix-arg '(16)) (y-or-n-p "Insert summary at point?")))
    (when (equal current-prefix-arg '(16))
      (completing-read (format-prompt "Output language" "")
                       kagi--summarizer-languages nil t))
    (when (equal current-prefix-arg '(16))
      (completing-read (format-prompt "Engine" "")
                       kagi--summarizer-engines nil t kagi-summarizer-engine))))

  (let ((summary (kagi-summarize url)))
    (if (and insert (not buffer-read-only))
        (kagi--insert-summary summary)
      (kagi--display-summary
       summary
       (kagi--summary-buffer-name (kagi--get-domain-name url))))))

(provide 'kagi)

;;; kagi.el ends here<|MERGE_RESOLUTION|>--- conflicted
+++ resolved
@@ -93,14 +93,6 @@
 (defcustom kagi-summarizer-engine "cecil"
   "Which summary engine to use.
 
-<<<<<<< HEAD
-=======
-- cecil :: Friendly, descriptive, fast summary.
-- agnes :: Formal, technical, analytical summary.
-- daphne :: Informal, creative, friendly summary.
-- muriel :: Best-in-class summary using Kagi's enterprise-grade model.
-
->>>>>>> b63844a6
 Note that the muriel model is enterprise grade and has different
 pricing. Refer to the API documentation for more info at
 https://help.kagi.com/kagi/api/summarizer.html."
@@ -109,7 +101,6 @@
                         kagi--summarizer-engines))
   :group 'kagi)
 
-<<<<<<< HEAD
 (defvar kagi--summarizer-languages '(("Document language" . nil)
                                      ("Bulgarian [BG]" . "BG")
                                      ("Czech [CZ]" . "CZ")
@@ -142,8 +133,6 @@
                                      ("Chinese (simplified) [ZH]" . "ZH"))
   "Supported languages by the Kagi Universal Summarizer.")
 
-=======
->>>>>>> b63844a6
 (defcustom kagi-summarizer-default-language nil
   "Default target language of the summary."
   :type (append '(choice)
